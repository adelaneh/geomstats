--- conflicted
+++ resolved
@@ -12,12 +12,8 @@
     eigvalsh,
     inv,
     norm,
-<<<<<<< HEAD
     solve,
-    svd
-=======
     svd,
->>>>>>> b7b97894
 )
 
 from .common import to_ndarray
