--- conflicted
+++ resolved
@@ -13,32 +13,6 @@
 class Landmarks(ProductManifold):
     """Class for space of landmarks.
 
-<<<<<<< HEAD
-
-class Landmarks(ProductManifold):
-    """Class for space of landmarks.
-
-    The landmark space is a product manifold where all manifolds in the
-    product are the same. The default metric the product metric and
-    is often referred to as the L2 metric.
-    The LDDMM metric could also be implemented.
-
-    Parameters
-    ----------
-    ambient_manifold : Manifold
-        Manifold in which landmarks lie
-    n_landmarks: int
-            Number of landmarks.
-    """
-
-    def __init__(self, ambient_manifold, n_landmarks):
-        super(Landmarks, self).__init__(
-            manifolds=[ambient_manifold] * n_landmarks,
-            default_point_type='matrix')
-        self.ambient_manifold = ambient_manifold
-        self.l2_metric = self.metric
-        self.n_landmarks = n_landmarks
-=======
     The landmark space is a product manifold where all manifolds in the
     product are the same. The default metric is the product metric and
     is often referred to as the L2 metric.
@@ -62,7 +36,6 @@
 
 class L2Metric(ProductRiemannianMetric):
     """L2 Riemannian metric on the space of landmarks.
->>>>>>> 72b84a9a
 
     Parameters
     ----------
