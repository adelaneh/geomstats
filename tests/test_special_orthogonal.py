"""Unit tests for special euclidean group in matrix representation."""

import geomstats.backend as gs
import geomstats.tests
from geomstats.geometry.special_orthogonal import SpecialOrthogonal


<<<<<<< HEAD
class TestSpecialOrthogonalMethods(geomstats.tests.TestCase):
=======
EPSILON = 1e-5
ATOL = 1e-5


# TODO(nina): Speed up tf tests


class TestSpecialOrthogonal(geomstats.tests.TestCase):
>>>>>>> e44f44a9
    def setUp(self):
        self.n = 2
        self.group = SpecialOrthogonal(n=self.n)
        self.n_samples = 4

    def test_belongs(self):
        theta = gs.pi / 3
        point_1 = gs.array([[gs.cos(theta), - gs.sin(theta)],
                            [gs.sin(theta), gs.cos(theta)]])
        result = self.group.belongs(point_1)
        expected = True
        self.assertAllClose(result, expected)

        point_2 = gs.array([[gs.cos(theta), gs.sin(theta)],
                            [gs.sin(theta), gs.cos(theta)]])
        result = self.group.belongs(point_2)
        expected = False
        self.assertAllClose(result, expected)

        point = gs.array([point_1, point_2])
        expected = gs.array([True, False])
        result = self.group.belongs(point)
        self.assertAllClose(result, expected)

    def test_random_uniform_and_belongs(self):
        point = self.group.random_uniform()
        result = self.group.belongs(point)
        expected = True
        self.assertAllClose(result, expected)

        point = self.group.random_uniform(self.n_samples)
        result = self.group.belongs(point)
        expected = gs.array([True] * self.n_samples)
        self.assertAllClose(result, expected)

    def test_identity(self):
        result = self.group.identity
        expected = gs.eye(self.n)
        self.assertAllClose(result, expected)

    def test_is_in_lie_algebra(self):
        theta = gs.pi / 3
        vec_1 = gs.array([[0., - theta],
                         [theta, 0.]])
        result = self.group._is_in_lie_algebra(vec_1)
        expected = True
        self.assertAllClose(result, expected)

        vec_2 = gs.array([[0., - theta],
                         [theta, 1.]])
        result = self.group._is_in_lie_algebra(vec_2)
        expected = False
        self.assertAllClose(result, expected)

        vec = gs.array([vec_1, vec_2])
        expected = gs.array([True, False])
        result = self.group._is_in_lie_algebra(vec)
        self.assertAllClose(result, expected)

    def test_is_tangent(self):
        point = self.group.random_uniform()
        theta = 1.
        vec_1 = gs.array([[0., - theta],
                         [theta, 0.]])
        vec_1 = self.group.compose(point, vec_1)
        result = self.group.is_tangent(vec_1, point, atol=1e-6)
        expected = True
        self.assertAllClose(result, expected)

        vec_2 = gs.array([[0., - theta],
                         [theta, 1.]])
        vec_2 = self.group.compose(point, vec_2)
        result = self.group.is_tangent(vec_2, point, atol=1e-6)
        expected = False
        self.assertAllClose(result, expected)

        vec = gs.array([vec_1, vec_2])
        point = gs.array([point, point])
        expected = gs.array([True, False])
        result = self.group.is_tangent(vec, point, atol=1e-6)
        self.assertAllClose(result, expected)

    def test_to_tangent(self):
        theta = 1.
        vec_1 = gs.array([[0., - theta],
                         [theta, 0.]])
        result = self.group._to_lie_algebra(vec_1)
        expected = vec_1
        self.assertAllClose(result, expected)

        n_samples = self.n_samples
        base_points = self.group.random_uniform(n_samples=n_samples)
        tangent_vecs = self.group.compose(base_points, vec_1)
        result = self.group.to_tangent(tangent_vecs, base_points)
        expected = tangent_vecs
        self.assertAllClose(result, expected)<|MERGE_RESOLUTION|>--- conflicted
+++ resolved
@@ -1,22 +1,17 @@
-"""Unit tests for special euclidean group in matrix representation."""
+"""
+Unit tests for special orthogonal group SO(n).
+"""
+
+import warnings
+
+import tests.helper as helper
 
 import geomstats.backend as gs
 import geomstats.tests
 from geomstats.geometry.special_orthogonal import SpecialOrthogonal
 
 
-<<<<<<< HEAD
-class TestSpecialOrthogonalMethods(geomstats.tests.TestCase):
-=======
-EPSILON = 1e-5
-ATOL = 1e-5
-
-
-# TODO(nina): Speed up tf tests
-
-
-class TestSpecialOrthogonal(geomstats.tests.TestCase):
->>>>>>> e44f44a9
+class TestSpecialOrthogonal3(geomstats.tests.TestCase):
     def setUp(self):
         self.n = 2
         self.group = SpecialOrthogonal(n=self.n)
