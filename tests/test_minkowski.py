--- conflicted
+++ resolved
@@ -86,17 +86,9 @@
 
         expected = np.zeros(n_samples)
         for i in range(n_samples):
-<<<<<<< HEAD
-            expected[i] = gs.eval(gs.dot(n_points_a[i],
-                                         n_points_b[i]))
-            expected[i] -= (2 * gs.eval(n_points_a[i, self.time_like_dim])
-                            * gs.eval(n_points_b[i, self.time_like_dim]))
-=======
             expected[i] = gs.dot(n_points_a[i], n_points_b[i])
             expected[i] -= (2 * n_points_a[i, self.time_like_dim]
                             * n_points_b[i, self.time_like_dim])
-        expected = helper.to_scalar(gs.array(expected))
->>>>>>> 5179a50d
 
         self.assertAllClose(result_nn, expected)
 
