"""Unit tests for parameterized manifolds."""

import geomstats.backend as gs
import geomstats.datasets.utils as data_utils
import geomstats.tests
<<<<<<< HEAD
from geomstats.geometry.discrete_curves import ClosedDiscreteCurves
from geomstats.geometry.discrete_curves import DiscreteCurves
from geomstats.geometry.discrete_curves import ElasticCurves
=======
from geomstats.geometry.discrete_curves import ClosedDiscreteCurves, DiscreteCurves
>>>>>>> db6c95f2
from geomstats.geometry.euclidean import Euclidean
from geomstats.geometry.hypersphere import Hypersphere


class TestDiscreteCurves(geomstats.tests.TestCase):
    def setUp(self):
        s2 = Hypersphere(dim=2)
        r2 = Euclidean(dim=2)
        r3 = s2.embedding_space

        initial_point = [0.0, 0.0, 1.0]
        initial_tangent_vec_a = [1.0, 0.0, 0.0]
        initial_tangent_vec_b = [0.0, 1.0, 0.0]
        initial_tangent_vec_c = [-1.0, 0.0, 0.0]

        curve_fun_a = s2.metric.geodesic(
            initial_point=initial_point, initial_tangent_vec=initial_tangent_vec_a
        )
        curve_fun_b = s2.metric.geodesic(
            initial_point=initial_point, initial_tangent_vec=initial_tangent_vec_b
        )
        curve_fun_c = s2.metric.geodesic(
            initial_point=initial_point, initial_tangent_vec=initial_tangent_vec_c
        )
        self.curve_fun_a = curve_fun_a

        self.n_sampling_points = 10
        self.sampling_times = gs.linspace(0.0, 1.0, self.n_sampling_points)
        self.curve_a = curve_fun_a(self.sampling_times)
        self.curve_b = curve_fun_b(self.sampling_times)
        self.curve_c = curve_fun_c(self.sampling_times)

        self.space_closed_curves_in_euclidean_2d = ClosedDiscreteCurves(
            ambient_manifold=r2
        )

        self.a = 1
        self.b = 1
        self.space_elastic_curves = ElasticCurves(self.a, self.b)
        self.elastic_metric = self.space_elastic_curves.elastic_metric

        self.n_discretized_curves = 5
        self.times = gs.linspace(0.0, 1.0, self.n_discretized_curves)
        gs.random.seed(1234)
        self.space_curves_in_euclidean_3d = DiscreteCurves(ambient_manifold=r3)
        self.space_curves_in_sphere_2d = DiscreteCurves(ambient_manifold=s2)
        self.l2_metric_s2 = self.space_curves_in_sphere_2d.l2_metric(
            self.n_sampling_points
        )
        self.l2_metric_r3 = self.space_curves_in_euclidean_3d.l2_metric(
            self.n_sampling_points
        )
        self.srv_metric_r3 = (
            self.space_curves_in_euclidean_3d.square_root_velocity_metric
        )
        self.quotient_srv_metric_r3 = (
            self.space_curves_in_euclidean_3d.quotient_square_root_velocity_metric
        )

    def test_belongs(self):
        result = self.space_curves_in_sphere_2d.belongs(self.curve_a)
        self.assertTrue(result)

        curve_ab = [self.curve_a[:-1], self.curve_b]
        result = self.space_curves_in_sphere_2d.belongs(curve_ab)
        self.assertTrue(gs.all(result))

        curve_ab = gs.array([self.curve_a, self.curve_b])
        result = self.space_curves_in_sphere_2d.belongs(curve_ab)
        self.assertTrue(gs.all(result))

    def test_l2_metric_log_and_squared_norm_and_dist(self):
        """Test that squared norm of logarithm is squared dist."""
        tangent_vec = self.l2_metric_s2.log(point=self.curve_b, base_point=self.curve_a)
        log_ab = tangent_vec
        result = self.l2_metric_s2.squared_norm(vector=log_ab, base_point=self.curve_a)
        expected = self.l2_metric_s2.dist(self.curve_a, self.curve_b) ** 2

        self.assertAllClose(result, expected)

    def test_l2_metric_log_and_exp(self):
        """Test that exp and log are inverse maps."""
        tangent_vec = self.l2_metric_s2.log(point=self.curve_b, base_point=self.curve_a)
        result = self.l2_metric_s2.exp(tangent_vec=tangent_vec, base_point=self.curve_a)
        expected = self.curve_b

        self.assertAllClose(result, expected)

    def test_l2_metric_inner_product_vectorization(self):
        """Test the vectorization inner_product."""
        n_samples = self.n_discretized_curves
        curves_ab = self.l2_metric_s2.geodesic(self.curve_a, self.curve_b)
        curves_bc = self.l2_metric_s2.geodesic(self.curve_b, self.curve_c)
        curves_ab = curves_ab(self.times)
        curves_bc = curves_bc(self.times)

        tangent_vecs = self.l2_metric_s2.log(point=curves_bc, base_point=curves_ab)

        result = self.l2_metric_s2.inner_product(tangent_vecs, tangent_vecs, curves_ab)

        self.assertAllClose(gs.shape(result), (n_samples,))

    def test_l2_metric_dist_vectorization(self):
        """Test the vectorization of dist."""
        n_samples = self.n_discretized_curves
        curves_ab = self.l2_metric_s2.geodesic(self.curve_a, self.curve_b)
        curves_bc = self.l2_metric_s2.geodesic(self.curve_b, self.curve_c)
        curves_ab = curves_ab(self.times)
        curves_bc = curves_bc(self.times)

        result = self.l2_metric_s2.dist(curves_ab, curves_bc)
        self.assertAllClose(gs.shape(result), (n_samples,))

    def test_l2_metric_exp_vectorization(self):
        """Test the vectorization of exp."""
        curves_ab = self.l2_metric_s2.geodesic(self.curve_a, self.curve_b)
        curves_bc = self.l2_metric_s2.geodesic(self.curve_b, self.curve_c)
        curves_ab = curves_ab(self.times)
        curves_bc = curves_bc(self.times)

        tangent_vecs = self.l2_metric_s2.log(point=curves_bc, base_point=curves_ab)

        result = self.l2_metric_s2.exp(tangent_vec=tangent_vecs, base_point=curves_ab)
        self.assertAllClose(gs.shape(result), gs.shape(curves_ab))

    def test_l2_metric_log_vectorization(self):
        """Test the vectorization of log."""
        curves_ab = self.l2_metric_s2.geodesic(self.curve_a, self.curve_b)
        curves_bc = self.l2_metric_s2.geodesic(self.curve_b, self.curve_c)
        curves_ab = curves_ab(self.times)
        curves_bc = curves_bc(self.times)

        tangent_vecs = self.l2_metric_s2.log(point=curves_bc, base_point=curves_ab)

        result = tangent_vecs
        self.assertAllClose(gs.shape(result), gs.shape(curves_ab))

    def test_l2_metric_geodesic(self):
        """Test the geodesic method of L2Metric."""
        curves_ab = self.l2_metric_s2.geodesic(self.curve_a, self.curve_b)
        curves_ab = curves_ab(self.times)

        result = curves_ab
        expected = []
        for k in range(self.n_sampling_points):
            geod = self.l2_metric_s2.ambient_metric.geodesic(
                initial_point=self.curve_a[k, :], end_point=self.curve_b[k, :]
            )
            expected.append(geod(self.times))
        expected = gs.stack(expected, axis=1)
        self.assertAllClose(result, expected)

    def test_srv_metric_pointwise_inner_product(self):
        curves_ab = self.l2_metric_s2.geodesic(self.curve_a, self.curve_b)
        curves_bc = self.l2_metric_s2.geodesic(self.curve_b, self.curve_c)
        curves_ab = curves_ab(self.times)
        curves_bc = curves_bc(self.times)

        tangent_vecs = self.l2_metric_s2.log(point=curves_bc, base_point=curves_ab)
        result = self.srv_metric_r3.pointwise_inner_product(
            tangent_vec_a=tangent_vecs, tangent_vec_b=tangent_vecs, base_curve=curves_ab
        )
        expected_shape = (self.n_discretized_curves, self.n_sampling_points)
        self.assertAllClose(gs.shape(result), expected_shape)

        result = self.srv_metric_r3.pointwise_inner_product(
            tangent_vec_a=tangent_vecs[0],
            tangent_vec_b=tangent_vecs[0],
            base_curve=curves_ab[0],
        )
        expected_shape = (self.n_sampling_points,)
        self.assertAllClose(gs.shape(result), expected_shape)

    def test_square_root_velocity_and_inverse(self):
        """Test of square_root_velocity and its inverse.

        N.B: Here curves_ab are seen as curves in R3 and not S2.
        """
        curves_ab = self.l2_metric_s2.geodesic(self.curve_a, self.curve_b)
        curves_ab = curves_ab(self.times)

        curves = curves_ab
        srv_curves = self.srv_metric_r3.square_root_velocity(curves)
        starting_points = curves[:, 0, :]
        result = self.srv_metric_r3.square_root_velocity_inverse(
            srv_curves, starting_points
        )
        expected = curves

        self.assertAllClose(result, expected)

    def test_srv_metric_exp_and_log(self):
        """Test that exp and log are inverse maps and vectorized.

        N.B: Here curves_ab and curves_bc are seen as curves in R3 and not S2.
        """
        curves_ab = self.l2_metric_s2.geodesic(self.curve_a, self.curve_b)
        curves_bc = self.l2_metric_s2.geodesic(self.curve_b, self.curve_c)
        curves_ab = curves_ab(self.times)
        curves_bc = curves_bc(self.times)

        log = self.srv_metric_r3.log(point=curves_bc, base_point=curves_ab)
        result = self.srv_metric_r3.exp(tangent_vec=log, base_point=curves_ab)
        expected = curves_bc

        self.assertAllClose(gs.squeeze(result), expected)

    def test_srv_metric_geodesic(self):
        """Test that the geodesic between two curves in a Euclidean space.

        for the srv metric is the L2 geodesic betweeen the curves srvs.
        N.B: Here curve_a and curve_b are seen as curves in R3 and not S2.
        """
        geod = self.srv_metric_r3.geodesic(
            initial_curve=self.curve_a, end_curve=self.curve_b
        )
        result = geod(self.times)

        srv_a = self.srv_metric_r3.square_root_velocity(self.curve_a)
        srv_b = self.srv_metric_r3.square_root_velocity(self.curve_b)
        l2_metric = self.space_curves_in_euclidean_3d.l2_metric(
            self.n_sampling_points - 1
        )
        geod_srv = l2_metric.geodesic(initial_point=srv_a, end_point=srv_b)
        geod_srv = geod_srv(self.times)

        starting_points = self.srv_metric_r3.ambient_metric.geodesic(
            initial_point=self.curve_a[0, :], end_point=self.curve_b[0, :]
        )
        starting_points = starting_points(self.times)

        expected = self.srv_metric_r3.square_root_velocity_inverse(
            geod_srv, starting_points
        )

        self.assertAllClose(result, expected)

    def test_srv_metric_dist_and_geod(self):
        """Test that the length of the geodesic gives the distance.

        N.B: Here curve_a and curve_b are seen as curves in R3 and not S2.
        """
        geod = self.srv_metric_r3.geodesic(
            initial_curve=self.curve_a, end_curve=self.curve_b
        )
        geod = geod(self.times)

        srv = self.srv_metric_r3.square_root_velocity(geod)

        srv_derivative = self.n_discretized_curves * (srv[1:, :] - srv[:-1, :])
        l2_metric = self.space_curves_in_euclidean_3d.l2_metric(
            self.n_sampling_points - 1
        )
        norms = l2_metric.norm(srv_derivative, geod[:-1, :-1, :])
        result = gs.sum(norms, 0) / self.n_discretized_curves

        expected = self.srv_metric_r3.dist(self.curve_a, self.curve_b)[0]
        self.assertAllClose(result, expected)

    def test_random_and_belongs(self):
        random = self.space_curves_in_sphere_2d.random_point()
        result = self.space_curves_in_sphere_2d.belongs(random)
        self.assertTrue(result)
        self.assertAllClose(random.shape, (10, 3))

        random = self.space_curves_in_sphere_2d.random_point(2)
        result = self.space_curves_in_sphere_2d.belongs(random)
        self.assertTrue(gs.all(result))

    def test_is_tangent_to_tangent(self):
        point = self.space_curves_in_sphere_2d.random_point()
        vector = self.space_curves_in_sphere_2d.random_point()
        tangent_vec = self.space_curves_in_sphere_2d.to_tangent(vector, point)
        result = self.space_curves_in_sphere_2d.is_tangent(tangent_vec, point)
        self.assertTrue(result)

        point = self.space_curves_in_sphere_2d.random_point(2)
        vector = self.space_curves_in_sphere_2d.random_point(2)
        tangent_vec = self.space_curves_in_sphere_2d.to_tangent(vector, point)
        result = self.space_curves_in_sphere_2d.is_tangent(tangent_vec, point)
        self.assertTrue(gs.all(result))

    @geomstats.tests.np_autograd_and_torch_only
    def test_projection_closed_curves(self):
        """Test that projecting the projection returns the projection

        and that the projection is a closed curve."""
        planar_closed_curves = self.space_closed_curves_in_euclidean_2d

        cells, _, _ = data_utils.load_cells()
        curves = [cell[:-10] for cell in cells[:5]]

        for curve in curves:
            proj = planar_closed_curves.project(curve)
            expected = proj
            result = planar_closed_curves.project(proj)
            self.assertAllClose(result, expected)

            result = proj[-1, :]
            expected = proj[0, :]
            self.assertAllClose(result, expected)

    def test_srv_inner_product(self):
        """Test that srv_inner_product works as expected

        and that the resulting shape is right."""
        curves_ab = self.l2_metric_s2.geodesic(self.curve_a, self.curve_b)
        curves_bc = self.l2_metric_s2.geodesic(self.curve_b, self.curve_c)
        curves_ab = curves_ab(self.times)
        curves_bc = curves_bc(self.times)
        srvs_ab = self.srv_metric_r3.square_root_velocity(curves_ab)
        srvs_bc = self.srv_metric_r3.square_root_velocity(curves_bc)

        result = self.srv_metric_r3.srv_inner_product(srvs_ab, srvs_bc)
        products = srvs_ab * srvs_bc
        expected = [gs.sum(product) for product in products]
        expected = gs.array(expected) / (srvs_ab.shape[-2] + 1)
        self.assertAllClose(result, expected)

        result = result.shape
        expected = [srvs_ab.shape[0]]
        self.assertAllClose(result, expected)

    def test_srv_norm(self):
        """Test that srv_norm works as expected

        and that the resulting shape is right."""
        curves_ab = self.l2_metric_s2.geodesic(self.curve_a, self.curve_b)
        curves_ab = curves_ab(self.times)
        srvs_ab = self.srv_metric_r3.square_root_velocity(curves_ab)

        result = self.srv_metric_r3.srv_norm(srvs_ab)
        products = srvs_ab * srvs_ab
        sums = [gs.sum(product) for product in products]
        squared_norm = gs.array(sums) / (srvs_ab.shape[-2] + 1)
        expected = gs.sqrt(squared_norm)
        self.assertAllClose(result, expected)

        result = result.shape
        expected = [srvs_ab.shape[0]]
        self.assertAllClose(result, expected)

<<<<<<< HEAD
    def test_f_transform_and_inverse(self):
        """Test that the inverse is right."""
        cells, _, _ = data_utils.load_cells()
        curve = cells[0]
        metric = self.elastic_metric
        f = metric.f_transform(curve)
        f_inverse = metric.f_transform_inverse(f, curve[0])

        result = f.shape
        expected = (curve.shape[0] - 1, 2)
        self.assertAllClose(result, expected)

        result = f_inverse
        expected = curve
        self.assertAllClose(result, expected)

    def test_elastic_dist(self):
        """Test shape and positivity."""
        cells, _, _ = data_utils.load_cells()
        curve_1, curve_2 = cells[0][:10], cells[1][:10]
        metric = self.elastic_metric
        dist = metric.dist(curve_1, curve_2)

        result = dist.shape
        expected = (1)
        self.assertAllClose(result, expected)

        result = dist > 0
        self.assertTrue(result)

    def test_cartesian_to_polar_and_inverse(self):
        """Test that going back to cartesian works."""
        cells, _, _ = data_utils.load_cells()
        curve = cells[0]
        metric = self.elastic_metric
        norms, args = metric.cartesian_to_polar(curve)

        result = metric.polar_to_cartesian(norms, args)
        expected = curve
        self.assertAllClose(result, expected)
=======
    @geomstats.tests.np_and_autograd_only
    def test_aux_differential_square_root_velocity(self):
        """Test differential of square root velocity transform.

        Check that its value at (curve, tangent_vec) coincides
        with the derivative at zero of the square root velocity
        transform of a path of curves starting at curve with
        initial derivative tangent_vec.
        """
        dim = 3
        n_sampling_points = 2000
        sampling_times = gs.linspace(0.0, 1.0, n_sampling_points)
        curve_a = self.curve_fun_a(sampling_times)
        tangent_vec = gs.transpose(
            gs.tile(gs.linspace(1.0, 2.0, n_sampling_points), (dim, 1))
        )
        result = self.srv_metric_r3.aux_differential_square_root_velocity(
            tangent_vec, curve_a
        )

        n_curves = 2000
        times = gs.linspace(0.0, 1.0, n_curves)
        path_of_curves = curve_a + gs.einsum("i,jk->ijk", times, tangent_vec)
        srv_path = self.srv_metric_r3.square_root_velocity(path_of_curves)
        expected = n_curves * (srv_path[1] - srv_path[0])
        self.assertAllClose(result, expected, atol=1e-3, rtol=1e-3)

    def test_aux_differential_square_root_velocity_vectorization(self):
        """Test differential of square root velocity transform.

        Check vectorization.
        """
        dim = 3
        curves = gs.stack((self.curve_a, self.curve_b))
        tangent_vecs = gs.random.rand(2, self.n_sampling_points, dim)
        result = self.srv_metric_r3.aux_differential_square_root_velocity(
            tangent_vecs, curves
        )

        res_a = self.srv_metric_r3.aux_differential_square_root_velocity(
            tangent_vecs[0], self.curve_a
        )
        res_b = self.srv_metric_r3.aux_differential_square_root_velocity(
            tangent_vecs[1], self.curve_b
        )
        expected = gs.stack((res_a, res_b))
        self.assertAllClose(result, expected)

    def test_inner_product(self):
        """Test inner product of SRVMetric.

        Check that the pullback metric gives an elastic metric
        with parameters a=1, b=1/2.
        """
        tangent_vec_a = gs.random.rand(self.n_sampling_points, 3)
        tangent_vec_b = gs.random.rand(self.n_sampling_points, 3)
        result = self.srv_metric_r3.inner_product(
            tangent_vec_a, tangent_vec_b, self.curve_a
        )

        r3 = Euclidean(3)
        d_vec_a = self.n_sampling_points * (
            tangent_vec_a[1:, :] - tangent_vec_a[:-1, :]
        )
        d_vec_b = self.n_sampling_points * (
            tangent_vec_b[1:, :] - tangent_vec_b[:-1, :]
        )
        velocity_vec = self.n_sampling_points * (
            self.curve_a[1:, :] - self.curve_a[:-1, :]
        )
        velocity_norm = r3.metric.norm(velocity_vec)
        unit_velocity_vec = gs.einsum("ij,i->ij", velocity_vec, 1 / velocity_norm)
        a_param = 1
        b_param = 1 / 2
        integrand = (
            a_param ** 2 * gs.sum(d_vec_a * d_vec_b, axis=1)
            - (a_param ** 2 - b_param ** 2)
            * gs.sum(d_vec_a * unit_velocity_vec, axis=1)
            * gs.sum(d_vec_b * unit_velocity_vec, axis=1)
        ) / velocity_norm
        expected = gs.sum(integrand) / self.n_sampling_points
        self.assertAllClose(result, expected)

    def test_inner_product_vectorization(self):
        """Test inner product of SRVMetric.

        Check vectorization.
        """
        dim = 3
        curves = gs.stack((self.curve_a, self.curve_b))
        tangent_vecs_1 = gs.random.rand(2, self.n_sampling_points, dim)
        tangent_vecs_2 = gs.random.rand(2, self.n_sampling_points, dim)
        result = self.srv_metric_r3.inner_product(
            tangent_vecs_1, tangent_vecs_2, curves
        )

        res_a = self.srv_metric_r3.inner_product(
            tangent_vecs_1[0], tangent_vecs_2[0], self.curve_a
        )
        res_b = self.srv_metric_r3.inner_product(
            tangent_vecs_1[1], tangent_vecs_2[1], self.curve_b
        )
        expected = gs.stack((res_a, res_b))
        self.assertAllClose(result, expected)

    @geomstats.tests.np_autograd_and_torch_only
    def test_split_horizontal_vertical(self):
        """Test split horizontal vertical.

        Check that horizontal and vertical parts of any tangent
        vector are othogonal with respect to the SRVMetric inner
        product, and check vectorization.
        """
        geod = self.srv_metric_r3.geodesic(
            initial_curve=self.curve_a, end_curve=self.curve_b
        )
        geod = geod(self.times)
        tangent_vec = self.n_discretized_curves * (geod[1, :, :] - geod[0, :, :])
        (
            tangent_vec_hor,
            tangent_vec_ver,
            _,
        ) = self.quotient_srv_metric_r3.split_horizontal_vertical(
            tangent_vec, self.curve_a
        )
        result = self.srv_metric_r3.inner_product(
            tangent_vec_hor, tangent_vec_ver, self.curve_a
        )
        expected = 0.0
        self.assertAllClose(result, expected, atol=1e-4)

        tangent_vecs = self.n_discretized_curves * (geod[1:] - geod[:-1])
        _, _, result = self.quotient_srv_metric_r3.split_horizontal_vertical(
            tangent_vecs, geod[:-1]
        )
        expected = []
        for i in range(self.n_discretized_curves - 1):
            _, _, res = self.quotient_srv_metric_r3.split_horizontal_vertical(
                tangent_vecs[i], geod[i]
            )
            expected.append(res)
        expected = gs.stack(expected)
        self.assertAllClose(result, expected)

    def test_space_derivative(self):
        """Test space derivative.

        Check result on an example and vectorization.
        """
        n_points = 3
        dim = 3
        curve = gs.random.rand(n_points, dim)
        result = self.srv_metric_r3.space_derivative(curve)
        delta = 1 / n_points
        d_curve_1 = (curve[1] - curve[0]) / delta
        d_curve_2 = (curve[2] - curve[0]) / (2 * delta)
        d_curve_3 = (curve[2] - curve[1]) / delta
        expected = gs.squeeze(
            gs.vstack(
                (
                    gs.to_ndarray(d_curve_1, 2),
                    gs.to_ndarray(d_curve_2, 2),
                    gs.to_ndarray(d_curve_3, 2),
                )
            )
        )
        self.assertAllClose(result, expected)

        path_of_curves = gs.random.rand(
            self.n_discretized_curves, self.n_sampling_points, dim
        )
        result = self.srv_metric_r3.space_derivative(path_of_curves)
        expected = []
        for i in range(self.n_discretized_curves):
            expected.append(self.srv_metric_r3.space_derivative(path_of_curves[i]))
        expected = gs.stack(expected)
        self.assertAllClose(result, expected)

    @geomstats.tests.np_autograd_and_torch_only
    def test_horizontal_geodesic(self):
        """Test horizontal geodesic.

        Check that the time derivative of the geodesic is
        horizontal at all time.
        """
        curve_b = gs.transpose(
            gs.stack(
                (
                    gs.zeros(self.n_sampling_points),
                    gs.zeros(self.n_sampling_points),
                    gs.linspace(1.0, 0.5, self.n_sampling_points),
                )
            )
        )
        horizontal_geod_fun = self.quotient_srv_metric_r3.horizontal_geodesic(
            self.curve_a, curve_b
        )
        n_times = 20
        times = gs.linspace(0.0, 1.0, n_times)
        horizontal_geod = horizontal_geod_fun(times)
        velocity_vec = n_times * (horizontal_geod[1:] - horizontal_geod[:-1])
        _, _, vertical_norms = self.quotient_srv_metric_r3.split_horizontal_vertical(
            velocity_vec, horizontal_geod[:-1]
        )
        result = gs.sum(vertical_norms ** 2, axis=1) ** (1 / 2)
        expected = gs.zeros(n_times - 1)
        self.assertAllClose(result, expected, atol=1e-3)

    @geomstats.tests.np_autograd_and_torch_only
    def test_quotient_dist(self):
        """Test quotient distance.

        Check that the quotient distance is the same as the distance
        between the end points of the horizontal geodesic.
        """
        curve_a_resampled = self.curve_fun_a(self.sampling_times ** 2)
        curve_b = gs.transpose(
            gs.stack(
                (
                    gs.zeros(self.n_sampling_points),
                    gs.zeros(self.n_sampling_points),
                    gs.linspace(1.0, 0.5, self.n_sampling_points),
                )
            )
        )
        result = self.quotient_srv_metric_r3.dist(curve_a_resampled, curve_b)
        expected = self.quotient_srv_metric_r3.dist(self.curve_a, curve_b)
        self.assertAllClose(result, expected, atol=1e-3, rtol=1e-3)
>>>>>>> db6c95f2
<|MERGE_RESOLUTION|>--- conflicted
+++ resolved
@@ -3,13 +3,8 @@
 import geomstats.backend as gs
 import geomstats.datasets.utils as data_utils
 import geomstats.tests
-<<<<<<< HEAD
-from geomstats.geometry.discrete_curves import ClosedDiscreteCurves
-from geomstats.geometry.discrete_curves import DiscreteCurves
-from geomstats.geometry.discrete_curves import ElasticCurves
-=======
-from geomstats.geometry.discrete_curves import ClosedDiscreteCurves, DiscreteCurves
->>>>>>> db6c95f2
+
+from geomstats.geometry.discrete_curves import ClosedDiscreteCurves, DiscreteCurves, ElasticCurves
 from geomstats.geometry.euclidean import Euclidean
 from geomstats.geometry.hypersphere import Hypersphere
 
@@ -352,7 +347,6 @@
         expected = [srvs_ab.shape[0]]
         self.assertAllClose(result, expected)
 
-<<<<<<< HEAD
     def test_f_transform_and_inverse(self):
         """Test that the inverse is right."""
         cells, _, _ = data_utils.load_cells()
@@ -393,7 +387,7 @@
         result = metric.polar_to_cartesian(norms, args)
         expected = curve
         self.assertAllClose(result, expected)
-=======
+
     @geomstats.tests.np_and_autograd_only
     def test_aux_differential_square_root_velocity(self):
         """Test differential of square root velocity transform.
@@ -621,5 +615,4 @@
         )
         result = self.quotient_srv_metric_r3.dist(curve_a_resampled, curve_b)
         expected = self.quotient_srv_metric_r3.dist(self.curve_a, curve_b)
-        self.assertAllClose(result, expected, atol=1e-3, rtol=1e-3)
->>>>>>> db6c95f2
+        self.assertAllClose(result, expected, atol=1e-3, rtol=1e-3)